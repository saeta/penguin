// Copyright 2020 Penguin Authors
//
// Licensed under the Apache License, Version 2.0 (the "License");
// you may not use this file except in compliance with the License.
// You may obtain a copy of the License at
//
//      http://www.apache.org/licenses/LICENSE-2.0
//
// Unless required by applicable law or agreed to in writing, software
// distributed under the License is distributed on an "AS IS" BASIS,
// WITHOUT WARRANTIES OR CONDITIONS OF ANY KIND, either express or implied.
// See the License for the specific language governing permissions and
// limitations under the License.

import PenguinGraphs
import PenguinStructures
import XCTest

final class DijkstraSearchTests: XCTestCase {
  typealias Graph = SimpleAdjacencyList
  struct Recorder {
    typealias VertexId = DijkstraSearchTests.Graph.VertexId
    typealias EdgeId = DijkstraSearchTests.Graph.EdgeId

    var startVertices = [VertexId]()
    var discoveredVerticies = [VertexId]()
    var examinedVerticies = [VertexId]()
    var examinedEdges = [EdgeId]()
    var relaxedEdges = [EdgeId]()
    var notRelaxedEdges = [EdgeId]()
    var finishedVerticies = [VertexId]()

    mutating func consume(_ event: DijkstraSearchEvent<DijkstraSearchTests.Graph>) {
      switch event {
      case .start(let v): startVertices.append(v)
      case .discover(let v): discoveredVerticies.append(v)
      case .examineVertex(let v): examinedVerticies.append(v)
      case .examineEdge(let e): examinedEdges.append(e)
      case .edgeRelaxed(let e): relaxedEdges.append(e)
      case .edgeNotRelaxed(let e): notRelaxedEdges.append(e)
      case .finish(let v): finishedVerticies.append(v)
      }
    }
  }

  func testSimple() throws {
    // v0 -> v1 -> v2
    //        '-> v3 -> v4
    var g = Graph()
    let v0 = g.addVertex()
    let v1 = g.addVertex()
    let v2 = g.addVertex()
    let v3 = g.addVertex()
    let v4 = g.addVertex()
    let e0 = g.addEdge(from: v0, to: v1)  // 2
    let e1 = g.addEdge(from: v1, to: v2)  // 3
    let e2 = g.addEdge(from: v1, to: v3)  // 4
    let e3 = g.addEdge(from: v3, to: v4)  // 1

    let edgeWeights = DictionaryPropertyMap([e0: 2, e1: 3, e2: 4, e3: 1], forEdgesIn: g)
    var recorder = Recorder()

    let vertexDistances = g.dijkstraSearch(
      startingAt: v0,
      edgeLengths: edgeWeights
    ) { e, g in recorder.consume(e) }

    XCTAssertEqual([v0], recorder.startVertices)
    XCTAssertEqual([v0, v1, v2, v3, v4], recorder.discoveredVerticies)
    XCTAssertEqual([v0, v1, v2, v3, v4], recorder.examinedVerticies)
    XCTAssertEqual([e0, e1, e2, e3], recorder.examinedEdges)
    XCTAssertEqual([e0, e1, e2, e3], recorder.relaxedEdges)
    XCTAssertEqual([], recorder.notRelaxedEdges)
    XCTAssertEqual([v0, v1, v2, v3, v4], recorder.finishedVerticies)

    XCTAssertEqual(0, vertexDistances[v0])
    XCTAssertEqual(2, vertexDistances[v1])
    XCTAssertEqual(5, vertexDistances[v2])
    XCTAssertEqual(6, vertexDistances[v3])
    XCTAssertEqual(7, vertexDistances[v4])
  }

  func testMultiPath() throws {
    // v0 -> v1 -> v2       v5
    //  |     '-> v3 -> v4
    //   ---------^      ^
    //  '----------------'
    var g = Graph()
    let v0 = g.addVertex()
    let v1 = g.addVertex()
    let v2 = g.addVertex()
    let v3 = g.addVertex()
    let v4 = g.addVertex()
    let v5 = g.addVertex()  // Disconnected vertex!
    let e0 = g.addEdge(from: v0, to: v1)  // 2
    let e1 = g.addEdge(from: v1, to: v2)  // 3
    let e2 = g.addEdge(from: v1, to: v3)  // 4
    let e3 = g.addEdge(from: v3, to: v4)  // 1
    let e4 = g.addEdge(from: v0, to: v3)  // 10
    let e5 = g.addEdge(from: v0, to: v4)  // 3

    let edgeWeights = DictionaryPropertyMap(
      [e0: 2, e1: 3, e2: 4, e3: 1, e4: 10, e5: 3],
      forEdgesIn: g)
    var vertexDistanceMap = TablePropertyMap(repeating: Int.max, forVerticesIn: g)
    var vertexVisitationState = TablePropertyMap(repeating: VertexColor.white, forVerticesIn: g)
    var recorder = Recorder()
    var predecessors = TablePredecessorRecorder(for: g)

    g.dijkstraSearch(
      startingAt: v0,
      vertexVisitationState: &vertexVisitationState,
      distancesToVertex: &vertexDistanceMap,
      edgeLengths: edgeWeights,
<<<<<<< HEAD
      workList: [PriorityQueueElement<Int, Int>](),
      workListIndex: ArrayPriorityQueueIndexer(count: g.vertexCount),
      effectivelyInfinite: Int.max
=======
      workList: [PriorityQueueElement<Int, UInt32>](),
      workListIndex: ArrayPriorityQueueIndexer(count: g.vertexCount)
>>>>>>> c5bfd475
    ) { e, g in
      recorder.consume(e)
      predecessors.record(e, graph: g)
    }

    XCTAssertEqual([v0], recorder.startVertices)
    XCTAssertEqual([v0, v1, v3, v4, v2], recorder.discoveredVerticies)
    XCTAssertEqual([v0, v1, v4, v2, v3], recorder.examinedVerticies)
    XCTAssertEqual([e0, e4, e5, e1, e2, e3], recorder.examinedEdges)
    XCTAssertEqual([e0, e4, e5, e1, e2], recorder.relaxedEdges)
    XCTAssertEqual([e3], recorder.notRelaxedEdges)
    XCTAssertEqual([v0, v1, v4, v2, v3], recorder.finishedVerticies)

    XCTAssertEqual(0, vertexDistanceMap[v0])
    XCTAssertEqual(2, vertexDistanceMap[v1])
    XCTAssertEqual(5, vertexDistanceMap[v2])
    XCTAssertEqual(6, vertexDistanceMap[v3])
    XCTAssertEqual(3, vertexDistanceMap[v4])
    XCTAssertEqual(Int.max, vertexDistanceMap[v5])

    XCTAssertEqual([nil, v0, v1, v1, v0, nil], predecessors.predecessors)
  }

  // TODO: Add test to ensure visitor / vertexDistanceMap is not copied.

  static var allTests = [
    ("testSimple", testSimple),
    ("testMultiPath", testMultiPath),
  ]
}<|MERGE_RESOLUTION|>--- conflicted
+++ resolved
@@ -112,14 +112,9 @@
       vertexVisitationState: &vertexVisitationState,
       distancesToVertex: &vertexDistanceMap,
       edgeLengths: edgeWeights,
-<<<<<<< HEAD
-      workList: [PriorityQueueElement<Int, Int>](),
+      workList: [PriorityQueueElement<Int, UInt32>](),
       workListIndex: ArrayPriorityQueueIndexer(count: g.vertexCount),
       effectivelyInfinite: Int.max
-=======
-      workList: [PriorityQueueElement<Int, UInt32>](),
-      workListIndex: ArrayPriorityQueueIndexer(count: g.vertexCount)
->>>>>>> c5bfd475
     ) { e, g in
       recorder.consume(e)
       predecessors.record(e, graph: g)
