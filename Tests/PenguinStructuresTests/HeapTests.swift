--- conflicted
+++ resolved
@@ -39,11 +39,7 @@
     XCTAssertEqual([42], a)
 
     a = [3, 2, 1, 5, 7, 8, 0, 17, 8]
-<<<<<<< HEAD
-    a.arrangeAsMinHeap()
-=======
     a.reorderAsMinHeap()
->>>>>>> c5bfd475
     XCTAssert(a.isMinHeap)
 
     a.insertMinHeap(0)
@@ -79,11 +75,7 @@
       }
     }
 
-<<<<<<< HEAD
-    heap.arrangeAsMinHeap { indexes[$0] = $1 }
-=======
     heap.reorderAsMinHeap { indexes[$0] = $1 }
->>>>>>> c5bfd475
     XCTAssert(indexes.table.allSatisfy { $0 != nil }, "\(indexes)")
     assertIndexConsistent()
 
@@ -106,8 +98,6 @@
     }
     for i in 0..<100 {
       XCTAssertEqual(i, h.pop()?.payload)
-<<<<<<< HEAD
-=======
     }
     XCTAssertNil(h.pop())
   }
@@ -121,7 +111,6 @@
     }
     for i in (0..<100).reversed() {
       XCTAssertEqual(i, h.pop()?.payload)
->>>>>>> c5bfd475
     }
     XCTAssertNil(h.pop())
   }
@@ -160,10 +149,7 @@
   static var allTests = [
     ("testHeapOperations", testHeapOperations),
     ("testSimple", testSimple),
-<<<<<<< HEAD
-=======
     ("testSimpleMaxPQ", testSimpleMaxPQ),
->>>>>>> c5bfd475
     ("testHeapOperationCallbacks", testHeapOperationCallbacks),
     ("testUpdatableUniqueHeapSimple", testUpdatableUniqueHeapSimple),
   ]
