// Copyright 2020 Penguin Authors
//
// Licensed under the Apache License, Version 2.0 (the "License");
// you may not use this file except in compliance with the License.
// You may obtain a copy of the License at
//
//      http://www.apache.org/licenses/LICENSE-2.0
//
// Unless required by applicable law or agreed to in writing, software
// distributed under the License is distributed on an "AS IS" BASIS,
// WITHOUT WARRANTIES OR CONDITIONS OF ANY KIND, either express or implied.
// See the License for the specific language governing permissions and
// limitations under the License.

import XCTest

#if !canImport(ObjectiveC)
  public func allTests() -> [XCTestCaseEntry] {
    return [
<<<<<<< HEAD
      // Please maintain this list in alphabetical order.
=======
      // Please maintain this list in alphabetical order.  
      testCase(AnyArrayBufferTests.allTests),
>>>>>>> 2807a98b
      testCase(ArrayBufferTests.allTests),
      testCase(ArrayStorageExtensionTests.allTests),
      testCase(ArrayStorageTests.allTests),
      testCase(DequeTests.allTests),
      testCase(DoubleEndedBufferTests.allTests),
      testCase(FixedSizeArrayTests.allTests),
      testCase(HeapTests.allTests),
      testCase(HierarchicalCollectionTests.allTests),
      testCase(PCGRandomNumberGeneratorTests.allTests),
      testCase(RandomTests.allTests),
      testCase(TupleTests.allTests),
    ]
  }
#endif<|MERGE_RESOLUTION|>--- conflicted
+++ resolved
@@ -17,12 +17,8 @@
 #if !canImport(ObjectiveC)
   public func allTests() -> [XCTestCaseEntry] {
     return [
-<<<<<<< HEAD
       // Please maintain this list in alphabetical order.
-=======
-      // Please maintain this list in alphabetical order.  
       testCase(AnyArrayBufferTests.allTests),
->>>>>>> 2807a98b
       testCase(ArrayBufferTests.allTests),
       testCase(ArrayStorageExtensionTests.allTests),
       testCase(ArrayStorageTests.allTests),
