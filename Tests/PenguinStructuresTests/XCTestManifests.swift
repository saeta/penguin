--- conflicted
+++ resolved
@@ -27,13 +27,7 @@
       testCase(TupleTests.allTests),
       testCase(HeapTests.allTests),
       testCase(HierarchicalCollectionTests.allTests),
-<<<<<<< HEAD
-      testCase(ArrayStorageTests.allTests),
-      testCase(ArrayStorageExtensionTests.allTests),
-      testCase(ArrayBufferTests.allTests),
       testCase(NumberOperationsTests.allTests),
-=======
->>>>>>> b5ab4b60
     ]
   }
 #endif