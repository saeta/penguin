--- conflicted
+++ resolved
@@ -47,11 +47,7 @@
 
 /// Adapts a `PriortyQueue` to a BFS-compatible `Queue`.
 private struct DijkstraQueue<
-<<<<<<< HEAD
   Distance: Comparable & AdditiveArithmetic,
-=======
-  Distance: GraphDistanceMeasure,
->>>>>>> c5bfd475
   VertexId,
   Heap: RandomAccessCollection & RangeReplaceableCollection & MutableCollection,
   ElementLocations: PriorityQueueIndexer
@@ -62,11 +58,7 @@
   ElementLocations.Value == Heap.Index
 {
   /// The type of the backing priority queue.
-<<<<<<< HEAD
-  typealias Underlying = PriorityQueue<
-=======
   typealias Underlying = GenericPriorityQueue<
->>>>>>> c5bfd475
     Distance,
     VertexId,
     Heap,
@@ -75,19 +67,11 @@
 
   /// The backing priority queue.
   var underlying: Underlying
-<<<<<<< HEAD
   var effectivelyInfinite: Distance
 
   /// Adds `vertex` to the underlying priority queue with `effectivelyInfinite` priority.
   mutating func push(_ vertex: VertexId) {
     underlying.push(vertex, at: effectivelyInfinite)
-=======
-
-  /// Adds `vertex` to the underlying priority queue with `effectiveInfinity` priority.
-  mutating func push(_ vertex: VertexId) {
-    // TODO: take `effectiveInfinity` as a value.
-    underlying.push(vertex, at: Distance.effectiveInfinity)
->>>>>>> c5bfd475
   }
 
   /// Removes and returns the next vertex to examine.
@@ -117,10 +101,7 @@
     edgeLengths: EdgeLengths,
     workList: WorkList,
     workListIndex: WorkListIndex,
-<<<<<<< HEAD
     effectivelyInfinite: Distance,
-=======
->>>>>>> c5bfd475
     callback: DijkstraSearchCallback
   ) rethrows
   where
@@ -138,16 +119,10 @@
     WorkListIndex.Value == WorkList.Index
   {
     distancesToVertex.set(startVertex, in: &self, to: Distance.zero)
-<<<<<<< HEAD
     var workList = DijkstraQueue<Distance, VertexId, WorkList, WorkListIndex>(
-      underlying: PriorityQueue<Distance, VertexId, WorkList, WorkListIndex>(
+      underlying: GenericPriorityQueue<Distance, VertexId, WorkList, WorkListIndex>(
         heap: workList, locations: workListIndex),
       effectivelyInfinite: effectivelyInfinite)
-=======
-    var workList = DijkstraQueue<Distance, VertexId, WorkList, WorkListIndex>(underlying:
-      GenericPriorityQueue<Distance, VertexId, WorkList, WorkListIndex>(
-        heap: workList, locations: workListIndex))
->>>>>>> c5bfd475
     try breadthFirstSearch(
       startingAt: [startVertex],
       workList: &workList,
@@ -217,10 +192,7 @@
       edgeLengths: edgeLengths,
       workList: [PriorityQueueElement<Distance, VertexId>](),
       workListIndex: ArrayPriorityQueueIndexer(count: vertexCount),
-<<<<<<< HEAD
       effectivelyInfinite: effectivelyInfinite,
-=======
->>>>>>> c5bfd475
       callback: callback)
 
     return distancesToVertex
