--- conflicted
+++ resolved
@@ -476,15 +476,9 @@
   var isCancelled: Bool { pool.cancelled }
 
   func steal() -> Task? {
-<<<<<<< HEAD
-    let r = Int(rng.next())
-    var selectedThreadId = fastFit(r, into: totalThreadCount)
-    let step = coprimes[fastFit(r, into: coprimes.count)]
-=======
     let r = rng.next()
-    var selectedThreadId = Int(r.reduced(into: UInt64(pool.totalThreadCount)))
-    let step = pool.coprimes[Int(r.reduced(into: UInt64(pool.coprimes.count)))]
->>>>>>> df638c68
+    var selectedThreadId = Int(r.reduced(into: UInt64(totalThreadCount)))
+    let step = coprimes[Int(r.reduced(into: UInt64(coprimes.count)))]
     assert(
       step < totalThreadCount, "step: \(step), pool threadcount: \(totalThreadCount)")
 
@@ -549,17 +543,10 @@
   private func findNonEmptyQueueIndex() -> Int? {
     let r = rng.next()
     let increment =
-<<<<<<< HEAD
-      totalThreadCount == 1 ? 1 : coprimes[fastFit(r, into: coprimes.count)]
-    var threadIndex = fastFit(r, into: totalThreadCount)
+      totalThreadCount == 1 ? 1 : coprimes[Int(r.reduced(into: UInt64(coprimes.count)))]
+    var threadIndex = Int(r.reduced(into: UInt64(totalThreadCount)))
     for _ in 0..<totalThreadCount {
       if !queues[threadIndex].isEmpty { return threadIndex }
-=======
-      pool.totalThreadCount == 1 ? 1 : pool.coprimes[Int(r.reduced(into: UInt64(pool.coprimes.count)))]
-    var threadIndex = Int(r.reduced(into: UInt64(pool.totalThreadCount)))
-    for _ in 0..<pool.totalThreadCount {
-      if !pool.queues[threadIndex].isEmpty { return threadIndex }
->>>>>>> df638c68
       threadIndex += increment
       if threadIndex >= totalThreadCount {
         threadIndex -= totalThreadCount
